--- conflicted
+++ resolved
@@ -27,11 +27,7 @@
 
     /// @notice The max amount of ether in reserves of a token after crossing the graduation threshold
     // todo make this a configurable parameter
-<<<<<<< HEAD
-    uint256 public constant MAX_THRESHOLD_EXCESS = 0.5 ether;
-=======
     uint256 public constant MAX_THRESHOLD_EXCESS = 0.1 ether;
->>>>>>> e760601c
 
     /// @notice LivoToken ERC20 implementation address
     IERC20 public tokenImplementation;
